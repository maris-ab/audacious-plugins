--- conflicted
+++ resolved
@@ -2,11 +2,7 @@
 ** Audacious effect plugin for AudioCompress
 */
 
-<<<<<<< HEAD
-#include "../../config.h"
-=======
 #include <config.h>
->>>>>>> f3a10a2a
 
 #include <stdio.h>
 #include <stdlib.h>
