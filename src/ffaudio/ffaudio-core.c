--- conflicted
+++ resolved
@@ -228,11 +228,6 @@
 gboolean
 ffaudio_update_song_tuple(Tuple *tuple, VFSFile *fd)
 {
-<<<<<<< HEAD
-    Tuple *ti = tag_tuple_read(fd);
-
-=======
->>>>>>> 90d13ba6
     tag_tuple_write_to_file(tuple, fd);
 
     return TRUE;
