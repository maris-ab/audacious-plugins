/*
 * Audacious MTP upload plugin
 *
 * Copyright (c) 2007 Cristian Magherusan <majeru@atheme.org>
 * 
 * This program is free software; you can redistribute it and/or modify
 * it under the terms of the GNU General Public License as published by
 * the Free Software Foundation; under version 3 of the License.
 *
 * This program is distributed in the hope that it will be useful,
 * but WITHOUT ANY WARRANTY; without even the implied warranty of
 * MERCHANTABILITY or FITNESS FOR A PARTICULAR PURPOSE.  See the
 * GNU General Public License for more details.
 *
 * You should have received a copy of the GNU General Public License
 * along with this program.  If not, see <http://www.gnu.org/licenses>.
 */

#include <glib.h>
#include <libmtp.h>
#include <audacious/plugin.h>
#include <audacious/playlist.h>
#include <audacious/ui_plugin_menu.h>
#define DEBUG 1

#define DEFAULT_LABEL "Upload to MTP device"
#define DISABLED_LABEL "MTP upload in progress..."


GMutex * mutex = NULL; 
gboolean mtp_initialised = FALSE;
LIBMTP_mtpdevice_t *mtp_device = NULL;
LIBMTP_progressfunc_t *callback;
LIBMTP_file_t *filelist;
Playlist *active_playlist;
static gboolean plugin_active = FALSE,exiting=FALSE;

void mtp_init ( void );
void mtp_cleanup ( void );
void mtp_prefs ( void );
void mtp_about ( void );

GeneralPlugin mtp_gp =
{
    NULL,                                   /* handle */
    NULL,                                   /* filename */
    "MTP Upload " ,                         /* description */
    mtp_init,                               /* init */
    mtp_about,                              /* about */
    mtp_prefs,                              /* configure */
    mtp_cleanup                             /* cleanup */
};
GtkWidget *menuitem;

GeneralPlugin *mtp_gplist[] = { &mtp_gp, NULL };
DECLARE_PLUGIN(mtp_gp, NULL, NULL, NULL, NULL, NULL, mtp_gplist, NULL, NULL)

GList * get_upload_list()
{
    Tuple *tuple;
    gchar *from_path,*uri;
    VFSFile*f;
    GList *node=NULL,*up_list=NULL;
    PlaylistEntry *entry;
    Playlist *current_play = playlist_get_active();

    node = current_play->entries;
    PLAYLIST_LOCK(current_play->mutex);     /*needed so that the user doesn't modify the selection*/ 
    while (node)                            /*while creating the list of files to be uploaded*/
    {
        entry = PLAYLIST_ENTRY(node->data);
        if (entry->selected)  
        {
            tuple = entry->tuple;
            from_path = g_strdup_printf("%s/%s", tuple_get_string(tuple, "file-path"), tuple_get_string(tuple, "file-name"));       
            uri=g_filename_to_uri(from_path,NULL,NULL);
            f = vfs_fopen(uri,"r");
            g_free(uri);
            if(!vfs_is_streaming(f))
<<<<<<< HEAD
                up_list=g_list_prepend(up_list,from_path);
=======
            {
                gchar *tmp;
                tmp = g_strescape(from_path,NULL);
                filename=g_filename_from_uri(tmp,NULL,NULL);

                if(filename)
                {
                    up_list=g_list_prepend(up_list,filename);
                    g_free(tmp);
                }
                else 
                {
                    up_list = g_list_prepend(up_list,tmp);
                    g_free(filename);
                }
            }
>>>>>>> 610f0485
            vfs_fclose(f);
            entry->selected = FALSE;
        }
        node = g_list_next(node);
    }
    PLAYLIST_UNLOCK(current_play->mutex);
    return g_list_reverse(up_list);
}

void upload_file(gchar *from_path)
{
    int ret;
    gchar *comp, *filename;
    uint64_t filesize;
    uint32_t parent_id = 0;
    struct stat sb;
    LIBMTP_file_t *genfile;

    comp = g_strescape(from_path,NULL);
    if ( stat(from_path, &sb) == -1 )
    {
#if DEBUG
        g_print("ERROR! encountered while stat()'ing \"%s\"\n",from_path);
#endif
        return;
    }
    filesize = (uint64_t) sb.st_size;
    filename = g_path_get_basename(from_path);
    parent_id = 0;
    genfile = LIBMTP_new_file_t();
    genfile->filesize = filesize;
    genfile->filename = strdup(filename);
#if DEBUG
    g_print("Uploading track '%s'\n",comp);
#endif
    ret = LIBMTP_Send_File_From_File(mtp_device, comp , genfile, NULL , NULL, parent_id);
#if DEBUG
    if (ret == 0) 
        g_print("Upload finished!\n");
    else
    {
        g_print("An error has occured while uploading '%s'...\nUpload failed!!!",comp);
        mtp_initialised = FALSE;
    }
#endif
    LIBMTP_destroy_file_t(genfile);
    g_free(filename);
    g_free(comp);
}


gpointer upload(gpointer arg)
{
    if(!mutex)
    {
        gtk_label_set_text(GTK_LABEL(gtk_bin_get_child(GTK_BIN(menuitem))),DEFAULT_LABEL);
        gtk_widget_set_sensitive(menuitem, TRUE);
        return NULL;
    }
    g_mutex_lock(mutex);
    if(!mtp_device)
    {
        gtk_label_set_text(GTK_LABEL(gtk_bin_get_child(GTK_BIN(menuitem))),DEFAULT_LABEL);
        gtk_widget_set_sensitive(menuitem, TRUE);
        g_mutex_unlock(mutex);
        return NULL;
    }

    gchar* from_path;
    GList *up_list=NULL,*node;
    node=up_list=get_upload_list();
    while(node)
    {
        if(exiting)
            {
                g_print("\nCancelling pending uploads...\n\n");
                break;
            }
        from_path=(gchar*)(node->data);
        upload_file(from_path);
        node = g_list_next(node);
    }
    g_list_free(up_list);
    gtk_label_set_text(GTK_LABEL(gtk_bin_get_child(GTK_BIN(menuitem))),DEFAULT_LABEL);
    gtk_widget_set_sensitive(menuitem, TRUE);
    g_mutex_unlock(mutex);
    return NULL;
}

void mtp_prefs ( void )
{
    /*pref stub*/
}


void mtp_about ( void )
{
    /*about stub*/
}

void mtp_press()
{
    if(!mutex) 
        return;
    g_mutex_lock(mutex);
    if(!mtp_initialised)
    {
#if DEBUG
        g_print("Initializing the MTP device...\n");
#endif
        LIBMTP_Init();
        mtp_device = LIBMTP_Get_First_Device();
        mtp_initialised = TRUE;
    }
    g_mutex_unlock(mutex);
    if(mtp_device == NULL) 
    {
#if DEBUG
        g_print("No MTP devices have been found !!!");
#endif
        return;
        mtp_initialised = FALSE;

    }
    gtk_label_set_text(GTK_LABEL(gtk_bin_get_child(GTK_BIN(menuitem))),DISABLED_LABEL);
    gtk_widget_set_sensitive(menuitem, FALSE);
    g_thread_create(upload,NULL,FALSE,NULL);    
}

void mtp_init(void)
{
    menuitem=gtk_menu_item_new_with_label(DEFAULT_LABEL);
    gtk_widget_show (menuitem);
    audacious_menu_plugin_item_add(AUDACIOUS_MENU_PLAYLIST_RCLICK, menuitem);
    g_signal_connect (G_OBJECT (menuitem), "button_press_event",G_CALLBACK (mtp_press), NULL);  
    mutex = g_mutex_new();
    plugin_active = TRUE;
    exiting=FALSE;
}

void mtp_cleanup(void)
{
    if (plugin_active)
    {

#if DEBUG
        if(mtp_initialised)
            g_print("\n\n                 !!!CAUTION!!! \n\n"
                    "Cleaning up MTP upload plugin, please wait!!!...\n"
                    "!!! FORCING SHUTDOWN NOW MAY CAUSE DAMAGE TO YOUR DEVICE !!!\n\n\n"
                    "Waiting for the MTP mutex to unlock...\n");
#endif
        exiting=TRUE;
        if(mutex)
            g_mutex_lock(mutex);
        if(mtp_device!= NULL)
        {
            LIBMTP_Release_Device(mtp_device);
            mtp_device = NULL;
        }
        g_mutex_unlock(mutex);
#if DEBUG
        if(mtp_initialised)
            g_print("The MTP mutex has been unlocked\n");
#endif
        audacious_menu_plugin_item_remove(AUDACIOUS_MENU_PLAYLIST_RCLICK, menuitem);
        gtk_widget_destroy(menuitem);
        g_mutex_free (mutex);
        mutex = NULL;
        plugin_active = FALSE;
#if DEBUG
        if(mtp_initialised)
            g_print("MTP upload plugin has been cleaned up successfully\n");
#endif
    }
}

<|MERGE_RESOLUTION|>--- conflicted
+++ resolved
@@ -1,276 +1,267 @@
-/*
- * Audacious MTP upload plugin
- *
- * Copyright (c) 2007 Cristian Magherusan <majeru@atheme.org>
- * 
- * This program is free software; you can redistribute it and/or modify
- * it under the terms of the GNU General Public License as published by
- * the Free Software Foundation; under version 3 of the License.
- *
- * This program is distributed in the hope that it will be useful,
- * but WITHOUT ANY WARRANTY; without even the implied warranty of
- * MERCHANTABILITY or FITNESS FOR A PARTICULAR PURPOSE.  See the
- * GNU General Public License for more details.
- *
- * You should have received a copy of the GNU General Public License
- * along with this program.  If not, see <http://www.gnu.org/licenses>.
- */
-
-#include <glib.h>
-#include <libmtp.h>
-#include <audacious/plugin.h>
-#include <audacious/playlist.h>
-#include <audacious/ui_plugin_menu.h>
-#define DEBUG 1
-
-#define DEFAULT_LABEL "Upload to MTP device"
-#define DISABLED_LABEL "MTP upload in progress..."
-
-
-GMutex * mutex = NULL; 
-gboolean mtp_initialised = FALSE;
-LIBMTP_mtpdevice_t *mtp_device = NULL;
-LIBMTP_progressfunc_t *callback;
-LIBMTP_file_t *filelist;
-Playlist *active_playlist;
-static gboolean plugin_active = FALSE,exiting=FALSE;
-
-void mtp_init ( void );
-void mtp_cleanup ( void );
-void mtp_prefs ( void );
-void mtp_about ( void );
-
-GeneralPlugin mtp_gp =
-{
-    NULL,                                   /* handle */
-    NULL,                                   /* filename */
-    "MTP Upload " ,                         /* description */
-    mtp_init,                               /* init */
-    mtp_about,                              /* about */
-    mtp_prefs,                              /* configure */
-    mtp_cleanup                             /* cleanup */
-};
-GtkWidget *menuitem;
-
-GeneralPlugin *mtp_gplist[] = { &mtp_gp, NULL };
-DECLARE_PLUGIN(mtp_gp, NULL, NULL, NULL, NULL, NULL, mtp_gplist, NULL, NULL)
-
-GList * get_upload_list()
-{
-    Tuple *tuple;
-    gchar *from_path,*uri;
-    VFSFile*f;
-    GList *node=NULL,*up_list=NULL;
-    PlaylistEntry *entry;
-    Playlist *current_play = playlist_get_active();
-
-    node = current_play->entries;
-    PLAYLIST_LOCK(current_play->mutex);     /*needed so that the user doesn't modify the selection*/ 
-    while (node)                            /*while creating the list of files to be uploaded*/
-    {
-        entry = PLAYLIST_ENTRY(node->data);
-        if (entry->selected)  
-        {
-            tuple = entry->tuple;
-            from_path = g_strdup_printf("%s/%s", tuple_get_string(tuple, "file-path"), tuple_get_string(tuple, "file-name"));       
-            uri=g_filename_to_uri(from_path,NULL,NULL);
-            f = vfs_fopen(uri,"r");
-            g_free(uri);
-            if(!vfs_is_streaming(f))
-<<<<<<< HEAD
-                up_list=g_list_prepend(up_list,from_path);
-=======
-            {
-                gchar *tmp;
-                tmp = g_strescape(from_path,NULL);
-                filename=g_filename_from_uri(tmp,NULL,NULL);
-
-                if(filename)
-                {
-                    up_list=g_list_prepend(up_list,filename);
-                    g_free(tmp);
-                }
-                else 
-                {
-                    up_list = g_list_prepend(up_list,tmp);
-                    g_free(filename);
-                }
-            }
->>>>>>> 610f0485
-            vfs_fclose(f);
-            entry->selected = FALSE;
-        }
-        node = g_list_next(node);
-    }
-    PLAYLIST_UNLOCK(current_play->mutex);
-    return g_list_reverse(up_list);
-}
-
-void upload_file(gchar *from_path)
-{
-    int ret;
-    gchar *comp, *filename;
-    uint64_t filesize;
-    uint32_t parent_id = 0;
-    struct stat sb;
-    LIBMTP_file_t *genfile;
-
-    comp = g_strescape(from_path,NULL);
-    if ( stat(from_path, &sb) == -1 )
-    {
-#if DEBUG
-        g_print("ERROR! encountered while stat()'ing \"%s\"\n",from_path);
-#endif
-        return;
-    }
-    filesize = (uint64_t) sb.st_size;
-    filename = g_path_get_basename(from_path);
-    parent_id = 0;
-    genfile = LIBMTP_new_file_t();
-    genfile->filesize = filesize;
-    genfile->filename = strdup(filename);
-#if DEBUG
-    g_print("Uploading track '%s'\n",comp);
-#endif
-    ret = LIBMTP_Send_File_From_File(mtp_device, comp , genfile, NULL , NULL, parent_id);
-#if DEBUG
-    if (ret == 0) 
-        g_print("Upload finished!\n");
-    else
-    {
-        g_print("An error has occured while uploading '%s'...\nUpload failed!!!",comp);
-        mtp_initialised = FALSE;
-    }
-#endif
-    LIBMTP_destroy_file_t(genfile);
-    g_free(filename);
-    g_free(comp);
-}
-
-
-gpointer upload(gpointer arg)
-{
-    if(!mutex)
-    {
-        gtk_label_set_text(GTK_LABEL(gtk_bin_get_child(GTK_BIN(menuitem))),DEFAULT_LABEL);
-        gtk_widget_set_sensitive(menuitem, TRUE);
-        return NULL;
-    }
-    g_mutex_lock(mutex);
-    if(!mtp_device)
-    {
-        gtk_label_set_text(GTK_LABEL(gtk_bin_get_child(GTK_BIN(menuitem))),DEFAULT_LABEL);
-        gtk_widget_set_sensitive(menuitem, TRUE);
-        g_mutex_unlock(mutex);
-        return NULL;
-    }
-
-    gchar* from_path;
-    GList *up_list=NULL,*node;
-    node=up_list=get_upload_list();
-    while(node)
-    {
-        if(exiting)
-            {
-                g_print("\nCancelling pending uploads...\n\n");
-                break;
-            }
-        from_path=(gchar*)(node->data);
-        upload_file(from_path);
-        node = g_list_next(node);
-    }
-    g_list_free(up_list);
-    gtk_label_set_text(GTK_LABEL(gtk_bin_get_child(GTK_BIN(menuitem))),DEFAULT_LABEL);
-    gtk_widget_set_sensitive(menuitem, TRUE);
-    g_mutex_unlock(mutex);
-    return NULL;
-}
-
-void mtp_prefs ( void )
-{
-    /*pref stub*/
-}
-
-
-void mtp_about ( void )
-{
-    /*about stub*/
-}
-
-void mtp_press()
-{
-    if(!mutex) 
-        return;
-    g_mutex_lock(mutex);
-    if(!mtp_initialised)
-    {
-#if DEBUG
-        g_print("Initializing the MTP device...\n");
-#endif
-        LIBMTP_Init();
-        mtp_device = LIBMTP_Get_First_Device();
-        mtp_initialised = TRUE;
-    }
-    g_mutex_unlock(mutex);
-    if(mtp_device == NULL) 
-    {
-#if DEBUG
-        g_print("No MTP devices have been found !!!");
-#endif
-        return;
-        mtp_initialised = FALSE;
-
-    }
-    gtk_label_set_text(GTK_LABEL(gtk_bin_get_child(GTK_BIN(menuitem))),DISABLED_LABEL);
-    gtk_widget_set_sensitive(menuitem, FALSE);
-    g_thread_create(upload,NULL,FALSE,NULL);    
-}
-
-void mtp_init(void)
-{
-    menuitem=gtk_menu_item_new_with_label(DEFAULT_LABEL);
-    gtk_widget_show (menuitem);
-    audacious_menu_plugin_item_add(AUDACIOUS_MENU_PLAYLIST_RCLICK, menuitem);
-    g_signal_connect (G_OBJECT (menuitem), "button_press_event",G_CALLBACK (mtp_press), NULL);  
-    mutex = g_mutex_new();
-    plugin_active = TRUE;
-    exiting=FALSE;
-}
-
-void mtp_cleanup(void)
-{
-    if (plugin_active)
-    {
-
-#if DEBUG
-        if(mtp_initialised)
-            g_print("\n\n                 !!!CAUTION!!! \n\n"
-                    "Cleaning up MTP upload plugin, please wait!!!...\n"
-                    "!!! FORCING SHUTDOWN NOW MAY CAUSE DAMAGE TO YOUR DEVICE !!!\n\n\n"
-                    "Waiting for the MTP mutex to unlock...\n");
-#endif
-        exiting=TRUE;
-        if(mutex)
-            g_mutex_lock(mutex);
-        if(mtp_device!= NULL)
-        {
-            LIBMTP_Release_Device(mtp_device);
-            mtp_device = NULL;
-        }
-        g_mutex_unlock(mutex);
-#if DEBUG
-        if(mtp_initialised)
-            g_print("The MTP mutex has been unlocked\n");
-#endif
-        audacious_menu_plugin_item_remove(AUDACIOUS_MENU_PLAYLIST_RCLICK, menuitem);
-        gtk_widget_destroy(menuitem);
-        g_mutex_free (mutex);
-        mutex = NULL;
-        plugin_active = FALSE;
-#if DEBUG
-        if(mtp_initialised)
-            g_print("MTP upload plugin has been cleaned up successfully\n");
-#endif
-    }
-}
-
+/*
+ * Audacious MTP upload plugin
+ *
+ * Copyright (c) 2007 Cristian Magherusan <majeru@atheme.org>
+ * 
+ * This program is free software; you can redistribute it and/or modify
+ * it under the terms of the GNU General Public License as published by
+ * the Free Software Foundation; under version 3 of the License.
+ *
+ * This program is distributed in the hope that it will be useful,
+ * but WITHOUT ANY WARRANTY; without even the implied warranty of
+ * MERCHANTABILITY or FITNESS FOR A PARTICULAR PURPOSE.  See the
+ * GNU General Public License for more details.
+ *
+ * You should have received a copy of the GNU General Public License
+ * along with this program.  If not, see <http://www.gnu.org/licenses>.
+ */
+
+#include <glib.h>
+#include <libmtp.h>
+#include <audacious/plugin.h>
+#include <audacious/playlist.h>
+#include <audacious/ui_plugin_menu.h>
+#define DEBUG 1
+
+#define DEFAULT_LABEL "Upload to MTP device"
+#define DISABLED_LABEL "MTP upload in progress..."
+
+
+GMutex * mutex = NULL; 
+gboolean mtp_initialised = FALSE;
+LIBMTP_mtpdevice_t *mtp_device = NULL;
+LIBMTP_progressfunc_t *callback;
+LIBMTP_file_t *filelist;
+Playlist *active_playlist;
+
+static gboolean plugin_active = FALSE;
+
+void mtp_init ( void );
+void mtp_cleanup ( void );
+void mtp_prefs ( void );
+void mtp_about ( void );
+
+GeneralPlugin mtp_gp =
+{
+    NULL,                                   /* handle */
+    NULL,                                   /* filename */
+    "MTP Upload " ,                         /* description */
+    mtp_init,                               /* init */
+    mtp_about,                              /* about */
+    mtp_prefs,                              /* configure */
+    mtp_cleanup                             /* cleanup */
+};
+GtkWidget *menuitem;
+
+GeneralPlugin *mtp_gplist[] = { &mtp_gp, NULL };
+DECLARE_PLUGIN(mtp_gp, NULL, NULL, NULL, NULL, NULL, mtp_gplist, NULL, NULL)
+
+GList * get_upload_list()
+{
+    Tuple *tuple;
+    gchar *from_path,*filename;
+    VFSFile*f;
+    GList *node=NULL,*up_list=NULL;
+    PlaylistEntry *entry;
+    Playlist *current_play = playlist_get_active();
+
+    node = current_play->entries;
+    PLAYLIST_LOCK(current_play->mutex);     /*needed so that the user doesn't modify the selection*/ 
+    while (node)                            /*while creating the list of files to be uploaded*/
+    {
+        entry = PLAYLIST_ENTRY(node->data);
+        if (entry->selected)  
+        {
+            tuple = entry->tuple;
+            from_path = g_strdup_printf("%s/%s", tuple_get_string(tuple, "file-path"), tuple_get_string(tuple, "file-name"));
+            f = vfs_fopen(from_path,"r");
+            if(!vfs_is_streaming(f))
+            {
+                gchar *tmp;
+                tmp = g_strescape(from_path,NULL);
+                filename=g_filename_from_uri(tmp,NULL,NULL);
+
+                if(filename)
+                {
+                    up_list=g_list_prepend(up_list,filename);
+                    g_free(tmp);
+                }
+                else 
+                {
+                    up_list = g_list_prepend(up_list,tmp);
+                    g_free(filename);
+                }
+            }
+            vfs_fclose(f);
+            entry->selected = FALSE;
+            g_free(from_path);
+        }
+        node = g_list_next(node);
+    }
+    PLAYLIST_UNLOCK(current_play->mutex);
+    return g_list_reverse(up_list);
+}
+
+void upload_file(gchar *from_path)
+{
+    int ret;
+    gchar *comp, *filename;
+    uint64_t filesize;
+    uint32_t parent_id = 0;
+    struct stat sb;
+    LIBMTP_file_t *genfile;
+
+    comp = g_strescape(from_path,NULL);
+    if ( stat(from_path, &sb) == -1 )
+    {
+#if DEBUG
+        g_print("ERROR! encountered while stat()'ing \"%s\"\n",from_path);
+#endif
+        return;
+    }
+    filesize = (uint64_t) sb.st_size;
+    filename = g_path_get_basename(from_path);
+    parent_id = 0;
+    genfile = LIBMTP_new_file_t();
+    genfile->filesize = filesize;
+    genfile->filename = strdup(filename);
+#if DEBUG
+    g_print("Uploading track '%s'\n",comp);
+#endif
+    ret = LIBMTP_Send_File_From_File(mtp_device, comp , genfile, NULL , NULL, parent_id);
+#if DEBUG
+    if (ret == 0) 
+        g_print("Upload finished!\n");
+    else
+    {
+        g_print("An error has occured while uploading '%s'...\nUpload failed!!!",comp);
+        mtp_initialised = FALSE;
+    }
+#endif
+    LIBMTP_destroy_file_t(genfile);
+    g_free(filename);
+    g_free(comp);
+}
+
+
+gpointer upload(gpointer arg)
+{
+    if(!mutex)
+    {
+        gtk_label_set_text(GTK_LABEL(gtk_bin_get_child(GTK_BIN(menuitem))),DEFAULT_LABEL);
+        gtk_widget_set_sensitive(menuitem, TRUE);
+        return NULL;
+    }
+    g_mutex_lock(mutex);
+    if(!mtp_device)
+    {
+        gtk_label_set_text(GTK_LABEL(gtk_bin_get_child(GTK_BIN(menuitem))),DEFAULT_LABEL);
+        gtk_widget_set_sensitive(menuitem, TRUE);
+        g_mutex_unlock(mutex);
+        return NULL;
+    }
+
+    gchar* from_path;
+    GList *up_list=NULL,*node;
+    node=up_list=get_upload_list();
+    while(node)
+    {
+        from_path=(gchar*)(node->data);
+        upload_file(from_path);
+        node = g_list_next(node);
+    }
+    g_list_free(up_list);
+    gtk_label_set_text(GTK_LABEL(gtk_bin_get_child(GTK_BIN(menuitem))),DEFAULT_LABEL);
+    gtk_widget_set_sensitive(menuitem, TRUE);
+    g_mutex_unlock(mutex);
+    return NULL;
+}
+
+void mtp_prefs ( void )
+{
+    /*pref stub*/
+}
+
+
+void mtp_about ( void )
+{
+    /*about stub*/
+}
+
+void mtp_press()
+{
+    if(!mutex) 
+        return;
+    g_mutex_lock(mutex);
+    if(!mtp_initialised)
+    {
+#if DEBUG
+        g_print("Initializing the MTP device...\n");
+#endif
+        LIBMTP_Init();
+        mtp_device = LIBMTP_Get_First_Device();
+        mtp_initialised = TRUE;
+    }
+    g_mutex_unlock(mutex);
+    if(mtp_device == NULL) 
+    {
+#if DEBUG
+        g_print("No MTP devices have been found !!!");
+#endif
+        return;
+        mtp_initialised = FALSE;
+
+    }
+    gtk_label_set_text(GTK_LABEL(gtk_bin_get_child(GTK_BIN(menuitem))),DISABLED_LABEL);
+    gtk_widget_set_sensitive(menuitem, FALSE);
+    g_thread_create(upload,NULL,FALSE,NULL);    
+}
+
+void mtp_init(void)
+{
+    menuitem=gtk_menu_item_new_with_label(DEFAULT_LABEL);
+    gtk_widget_show (menuitem);
+    audacious_menu_plugin_item_add(AUDACIOUS_MENU_PLAYLIST_RCLICK, menuitem);
+    g_signal_connect (G_OBJECT (menuitem), "button_press_event",G_CALLBACK (mtp_press), NULL);  
+    mutex = g_mutex_new();
+    plugin_active = TRUE;
+}
+
+void mtp_cleanup(void)
+{
+    if (plugin_active)
+    {
+
+#if DEBUG
+        if(mtp_initialised)
+            g_print("\n\n                 !!!CAUTION!!! \n\n"
+                    "Cleaning up MTP upload plugin, please wait!!!...\n"
+                    "This will block until the pending tracks are uploaded,\n"
+                    "then it will gracefully close your device\n\n"
+                    "!!! FORCING SHUTDOWN NOW MAY CAUSE DAMAGE TO YOUR DEVICE !!!\n\n\n"
+                    "Waiting for the MTP mutex to unlock...\n");
+#endif
+        if(mutex)
+            g_mutex_lock(mutex);
+        if(mtp_device!= NULL)
+        {
+            LIBMTP_Release_Device(mtp_device);
+            mtp_device = NULL;
+        }
+        g_mutex_unlock(mutex);
+#if DEBUG
+        if(mtp_initialised)
+            g_print("The MTP mutex has been unlocked\n");
+#endif
+        audacious_menu_plugin_item_remove(AUDACIOUS_MENU_PLAYLIST_RCLICK, menuitem);
+        gtk_widget_destroy(menuitem);
+        g_mutex_free (mutex);
+        mutex = NULL;
+        plugin_active = FALSE;
+#if DEBUG
+        if(mtp_initialised)
+            g_print("MTP upload plugin has been cleaned up successfully\n");
+#endif
+    }
+}
+