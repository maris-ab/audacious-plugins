/*
 * ALSA Gapless Output Plugin for Audacious
 * Copyright 2009 John Lindgren
 *
 * Redistribution and use in source and binary forms, with or without
 * modification, are permitted provided that the following conditions are met:
 *
 * 1. Redistributions of source code must retain the above copyright notice,
 *    this list of conditions, and the following disclaimer.
 *
 * 2. Redistributions in binary form must reproduce the above copyright notice,
 *    this list of conditions, and the following disclaimer in the documentation
 *    provided with the distribution.
 *
 * This software is provided "as is" and without any warranty, express or
 * implied. In no event shall the authors be liable for any damages arising from
 * the use of this software.
 */

#include "alsa.h"

#include <glib/gi18n.h>
#include <gtk/gtk.h>

gchar * alsa_config_pcm, * alsa_config_mixer, * alsa_config_mixer_element;
static GtkListStore * pcm_list, * mixer_list, * mixer_element_list;
static GtkWidget * window, * pcm_combo, * mixer_combo, * mixer_element_combo,
 * ok_button;

static GtkTreeIter * list_lookup_member (GtkListStore * list, const gchar *
 text)
{
    GtkTreeIter iter;

    if (! gtk_tree_model_get_iter_first ((GtkTreeModel *) list, & iter))
        return NULL;

    do
    {
        const gchar * iter_text;

        gtk_tree_model_get ((GtkTreeModel *) list, & iter, 0, & iter_text, -1);

        if (! strcmp (iter_text, text))
            return g_memdup (& iter, sizeof (iter));
    }
    while (gtk_tree_model_iter_next ((GtkTreeModel *) list, & iter));

    return NULL;
}

static gboolean list_has_member (GtkListStore * list, const gchar * text)
{
    GtkTreeIter * iter = list_lookup_member (list, text);

    g_free (iter);
    return (iter != NULL);
}

static void get_defined_devices (const gchar * type, gboolean capture, void
 (* found) (const gchar * name, const gchar * description))
{
    void * * hints = NULL;
    gint count;

    CHECK (snd_device_name_hint, -1, type, & hints);

    for (count = 0; hints[count] != NULL; count ++)
    {
        gchar * type = snd_device_name_get_hint (hints[count], "IOID");

        if (type == NULL || ! strcmp (type, capture ? "Input" : "Output"))
        {
            gchar * name = snd_device_name_get_hint (hints[count], "NAME");
            gchar * description = snd_device_name_get_hint (hints[count], "DESC");

            found (name, description);
            free (name);
            free (description);
        }

        free (type);
    }

FAILED:
    if (hints != NULL)
        snd_device_name_free_hint (hints);
}

static gchar * get_card_description (gint card)
{
    static gchar * description;

    CHECK (snd_card_get_name, card, & description);
    return g_strdup (description);

FAILED:
    return NULL;
}

static void get_cards (void (* found) (gint card, const gchar * description))
{
    gint card = -1;

    while (1)
    {
        gchar * description;

        CHECK (snd_card_next, & card);

        if (card < 0)
            break;

        if ((description = get_card_description (card)) != NULL)
        {
            found (card, description);
            g_free (description);
        }
    }

FAILED:
    return;
}

static gchar * get_device_description (snd_ctl_t * control, gint device,
 gboolean capture)
{
    snd_pcm_info_t * info;

    snd_pcm_info_alloca (& info);
    snd_pcm_info_set_device (info, device);
    snd_pcm_info_set_stream (info, capture ? SND_PCM_STREAM_CAPTURE :
     SND_PCM_STREAM_PLAYBACK);

    switch (snd_ctl_pcm_info (control, info))
    {
    case 0:
        return g_strdup (snd_pcm_info_get_name (info));

    case -ENOENT: /* capture but we want playback (or other way around) */
        return NULL;
    }

    CHECK (snd_ctl_pcm_info, control, info);

FAILED:
    return NULL;
}

static void get_devices (gint card, gboolean capture, void (* found)
 (const gchar * name, const gchar * description))
{
    gchar * card_name = g_strdup_printf ("hw:%d", card);
    snd_ctl_t * control = NULL;
    gint device = -1;

    CHECK (snd_ctl_open, & control, card_name, 0);

    while (1)
    {
        gchar * name, * description;

        CHECK (snd_ctl_pcm_next_device, control, & device);

        if (device < 0)
            break;

        name = g_strdup_printf ("hw:%d,%d", card, device);
        description = get_device_description (control, device, capture);

        if (description != NULL)
            found (name, description);

        g_free (name);
        g_free (description);
    }

FAILED:
    if (control != NULL)
        snd_ctl_close (control);

    g_free (card_name);
}

static void pcm_found (const gchar * name, const gchar * description)
{
    GtkTreeIter iter;
    gchar * new = g_strdup_printf ("(%s)", description);

    gtk_list_store_append (pcm_list, & iter);
    gtk_list_store_set (pcm_list, & iter, 0, name, 1, new, -1);

    g_free (new);
}

static void pcm_card_found (gint card, const gchar * description)
{
    get_devices (card, FALSE, pcm_found);
}

static void pcm_list_fill (void)
{
    pcm_found ("default", _("Default PCM device"));
    get_defined_devices ("pcm", FALSE, pcm_found);
    get_cards (pcm_card_found);
}

static void mixer_found (const gchar * name, const gchar * description)
{
    GtkTreeIter iter;
    gchar * new = g_strdup_printf ("(%s)", description);

    gtk_list_store_append (mixer_list, & iter);
    gtk_list_store_set (mixer_list, & iter, 0, name, 1, new, -1);

    g_free (new);
}

static void mixer_card_found (gint card, const gchar * description)
{
    gchar * name = g_strdup_printf ("hw:%d", card);

    mixer_found (name, description);
    g_free (name);
}

static void mixer_list_fill (void)
{
    mixer_found ("default", _("Default mixer device"));
    get_defined_devices ("ctl", FALSE, mixer_found);
    get_cards (mixer_card_found);
}

static void get_mixer_elements (const gchar * mixer, void (* found)
 (const gchar * name))
{
    snd_mixer_t * mixer_handle = NULL;
    snd_mixer_elem_t * element;

    CHECK (snd_mixer_open, & mixer_handle, 0);
    CHECK (snd_mixer_attach, mixer_handle, mixer);
    CHECK (snd_mixer_selem_register, mixer_handle, NULL, NULL);
    CHECK (snd_mixer_load, mixer_handle);

    element = snd_mixer_first_elem (mixer_handle);

    while (element != NULL)
    {
        if (snd_mixer_selem_has_playback_volume (element))
            found (snd_mixer_selem_get_name (element));

        element = snd_mixer_elem_next (element);
    }

FAILED:
    if (mixer_handle != NULL)
        snd_mixer_close (mixer_handle);
}

static void mixer_element_found (const gchar * name)
{
    GtkTreeIter iter;

    gtk_list_store_append (mixer_element_list, & iter);
    gtk_list_store_set (mixer_element_list, & iter, 0, name, -1);
}

static void mixer_element_list_fill (void)
{
    get_mixer_elements (alsa_config_mixer, mixer_element_found);
}

static void guess_mixer_element (void)
{
    static const gchar * guesses[] = {"PCM", "Wave", "Master"};
    gint count;

    if (alsa_config_mixer_element != NULL)
    {
        if (list_has_member (mixer_element_list, alsa_config_mixer_element))
            return;

<<<<<<< HEAD
        ERROR ("There is no mixer element named \"%s\".\n",
         alsa_config_mixer_element);
=======
>>>>>>> 7da9f80f
        g_free (alsa_config_mixer_element);
        alsa_config_mixer_element = NULL;
    }

    for (count = 0; count < G_N_ELEMENTS (guesses); count ++)
    {
        if (list_has_member (mixer_element_list, guesses[count]))
        {
            alsa_config_mixer_element = g_strdup (guesses[count]);
            return;
        }
    }

    ERROR ("No suitable mixer element found.\n");
}

void alsa_config_load (void)
{
    mcs_handle_t * database = aud_cfg_db_open ();

    pcm_list = gtk_list_store_new (2, G_TYPE_STRING, G_TYPE_STRING);
    mixer_list = gtk_list_store_new (2, G_TYPE_STRING, G_TYPE_STRING);
    mixer_element_list = gtk_list_store_new (1, G_TYPE_STRING);

    pcm_list_fill ();
    aud_cfg_db_get_string (database, "alsa-gapless", "pcm", & alsa_config_pcm);

    if (alsa_config_pcm == NULL)
        alsa_config_pcm = g_strdup ("default");
    else if (strcmp (alsa_config_pcm, "default") && ! list_has_member (pcm_list,
     alsa_config_pcm))
    {
<<<<<<< HEAD
        ERROR ("There is no PCM device named \"%s\".\n", alsa_config_pcm);
=======
>>>>>>> 7da9f80f
        g_free (alsa_config_pcm);
        alsa_config_pcm = g_strdup ("default");
    }

    mixer_list_fill ();
    aud_cfg_db_get_string (database, "alsa-gapless", "mixer",
     & alsa_config_mixer);

    if (alsa_config_mixer == NULL)
        alsa_config_mixer = g_strdup ("default");
    else if (strcmp (alsa_config_mixer, "default") && ! list_has_member
     (mixer_list, alsa_config_mixer))
    {
<<<<<<< HEAD
        ERROR ("There is no mixer device named \"%s\".\n", alsa_config_mixer);
=======
>>>>>>> 7da9f80f
        g_free (alsa_config_mixer);
        alsa_config_mixer = g_strdup ("default");
    }

    mixer_element_list_fill ();
    aud_cfg_db_get_string (database, "alsa-gapless", "mixer-element",
     & alsa_config_mixer_element);
    guess_mixer_element ();

    aud_cfg_db_close (database);
}

void alsa_config_save (void)
{
    mcs_handle_t * database = aud_cfg_db_open ();

    g_object_unref (pcm_list);
    g_object_unref (mixer_list);
    g_object_unref (mixer_element_list);

    aud_cfg_db_set_string (database, "alsa-gapless", "pcm", alsa_config_pcm);
    aud_cfg_db_set_string (database, "alsa-gapless", "mixer", alsa_config_mixer);
    aud_cfg_db_set_string (database, "alsa-gapless", "mixer-element",
     alsa_config_mixer_element);

    g_free (alsa_config_pcm);
    g_free (alsa_config_mixer);
    g_free (alsa_config_mixer_element);

    aud_cfg_db_close (database);
}

static GtkWidget * combo_new (const gchar * title, GtkListStore * list,
 GtkWidget * * combo, gboolean has_description)
{
    GtkWidget * hbox, * label;
    GtkCellRenderer * cell;

    hbox = gtk_hbox_new (FALSE, 6);

    label = gtk_label_new (title);
    gtk_box_pack_start ((GtkBox *) hbox, label, FALSE, FALSE, 0);

    * combo = gtk_combo_box_new_with_model ((GtkTreeModel *) list);
    gtk_box_pack_start ((GtkBox *) hbox, * combo, TRUE, TRUE, 0);

    cell = gtk_cell_renderer_text_new ();
    gtk_cell_layout_pack_start ((GtkCellLayout *) * combo, cell, FALSE);
    gtk_cell_layout_set_attributes ((GtkCellLayout *) * combo, cell, "text", 0,
     NULL);

    if (has_description)
    {
        cell = gtk_cell_renderer_text_new ();
        gtk_cell_layout_pack_start ((GtkCellLayout *) * combo, cell, FALSE);
        gtk_cell_layout_set_attributes ((GtkCellLayout *) * combo, cell, "text",
         1, NULL);
    }

    return hbox;
}

static void combo_select_by_text (GtkWidget * combo, GtkListStore * list,
 const gchar * text)
{
    GtkTreeIter * iter;

    if (text == NULL)
    {
        gtk_combo_box_set_active ((GtkComboBox *) combo, -1);
        return;
    }

    iter = list_lookup_member (list, text);

    if (iter == NULL)
        return;

    gtk_combo_box_set_active_iter ((GtkComboBox *) combo, iter);
    g_free (iter);
}

static const gchar * combo_selected_text (GtkWidget * combo, GtkListStore *
 list)
{
    GtkTreeIter iter;
    const gchar * text;

    if (! gtk_combo_box_get_active_iter ((GtkComboBox *) combo, & iter))
        return NULL;

    gtk_tree_model_get ((GtkTreeModel *) list, & iter, 0, & text, -1);
    return text;
}

static void create_window (void)
{
    GtkWidget * vbox, * hbox;

    window = gtk_window_new (GTK_WINDOW_TOPLEVEL);
    gtk_window_set_type_hint ((GtkWindow *) window, GDK_WINDOW_TYPE_HINT_DIALOG);
    gtk_window_set_resizable ((GtkWindow *) window, FALSE);
    gtk_window_set_title ((GtkWindow *) window, _("ALSA Gapless Output Plugin "
     "Preferences"));
    gtk_container_set_border_width ((GtkContainer *) window, 6);

    vbox = gtk_vbox_new (FALSE, 6);
    gtk_container_add ((GtkContainer *) window, vbox);

    gtk_box_pack_start ((GtkBox *) vbox, combo_new (_("PCM device:"), pcm_list,
     & pcm_combo, TRUE), FALSE, FALSE, 0);
    gtk_box_pack_start ((GtkBox *) vbox, combo_new (_("Mixer device:"),
     mixer_list, & mixer_combo, TRUE), FALSE, FALSE, 0);
    gtk_box_pack_start ((GtkBox *) vbox, combo_new (_("Mixer element:"),
     mixer_element_list, & mixer_element_combo, FALSE), FALSE, FALSE, 0);

    hbox = gtk_hbox_new (FALSE, 6);
    gtk_box_pack_start ((GtkBox *) vbox, hbox, FALSE, FALSE, 0);

    ok_button = gtk_button_new_from_stock (GTK_STOCK_OK);
    gtk_box_pack_end ((GtkBox *) hbox, ok_button, FALSE, FALSE, 0);

    gtk_widget_show_all (window);
}

static void pcm_changed (GtkComboBox * combo, void * unused)
{
    const gchar * new = combo_selected_text (pcm_combo, pcm_list);

    if (new == NULL || ! strcmp (new, alsa_config_pcm))
        return;

    g_free (alsa_config_pcm);
    alsa_config_pcm = g_strdup (combo_selected_text (pcm_combo, pcm_list));
}

static void mixer_changed (GtkComboBox * combo, void * unused)
{
    const gchar * new = combo_selected_text (mixer_combo, mixer_list);

    if (new == NULL || ! strcmp (new, alsa_config_mixer))
        return;

    g_free (alsa_config_mixer);
    alsa_config_mixer = g_strdup (new);

    gtk_list_store_clear (mixer_element_list);
    mixer_element_list_fill ();
    guess_mixer_element ();
    combo_select_by_text (mixer_element_combo, mixer_element_list,
     alsa_config_mixer_element);

    alsa_close_mixer ();
    alsa_open_mixer ();
}

static void mixer_element_changed (GtkComboBox * combo, void * unused)
{
    const gchar * new = combo_selected_text (mixer_element_combo,
     mixer_element_list);

    if (new == NULL || (alsa_config_mixer_element != NULL && ! strcmp (new,
     alsa_config_mixer_element)))
        return;

    g_free (alsa_config_mixer_element);
    alsa_config_mixer_element = g_strdup (new);

    alsa_close_mixer ();
    alsa_open_mixer ();
}

static void connect_callbacks (void)
{
    g_signal_connect ((GObject *) pcm_combo, "changed", (GCallback) pcm_changed,
     NULL);
    g_signal_connect ((GObject *) mixer_combo, "changed", (GCallback)
     mixer_changed, NULL);
    g_signal_connect ((GObject *) mixer_element_combo, "changed", (GCallback)
     mixer_element_changed, NULL);
    g_signal_connect_swapped ((GObject *) ok_button, "clicked", (GCallback)
     gtk_widget_destroy, window);
    g_signal_connect ((GObject *) window, "destroy", (GCallback)
     gtk_widget_destroyed, & window);
}

void alsa_configure (void)
{
    g_mutex_lock (alsa_mutex);
    alsa_soft_init ();
    g_mutex_unlock (alsa_mutex);

    if (window != NULL)
    {
        gtk_window_present ((GtkWindow *) window);
        return;
    }

    create_window ();
    combo_select_by_text (pcm_combo, pcm_list, alsa_config_pcm);
    combo_select_by_text (mixer_combo, mixer_list, alsa_config_mixer);
    combo_select_by_text (mixer_element_combo, mixer_element_list,
     alsa_config_mixer_element);
    connect_callbacks ();
}<|MERGE_RESOLUTION|>--- conflicted
+++ resolved
@@ -280,11 +280,6 @@
         if (list_has_member (mixer_element_list, alsa_config_mixer_element))
             return;
 
-<<<<<<< HEAD
-        ERROR ("There is no mixer element named \"%s\".\n",
-         alsa_config_mixer_element);
-=======
->>>>>>> 7da9f80f
         g_free (alsa_config_mixer_element);
         alsa_config_mixer_element = NULL;
     }
@@ -317,10 +312,6 @@
     else if (strcmp (alsa_config_pcm, "default") && ! list_has_member (pcm_list,
      alsa_config_pcm))
     {
-<<<<<<< HEAD
-        ERROR ("There is no PCM device named \"%s\".\n", alsa_config_pcm);
-=======
->>>>>>> 7da9f80f
         g_free (alsa_config_pcm);
         alsa_config_pcm = g_strdup ("default");
     }
@@ -334,10 +325,6 @@
     else if (strcmp (alsa_config_mixer, "default") && ! list_has_member
      (mixer_list, alsa_config_mixer))
     {
-<<<<<<< HEAD
-        ERROR ("There is no mixer device named \"%s\".\n", alsa_config_mixer);
-=======
->>>>>>> 7da9f80f
         g_free (alsa_config_mixer);
         alsa_config_mixer = g_strdup ("default");
     }
